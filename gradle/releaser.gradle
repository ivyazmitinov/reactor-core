--- conflicted
+++ resolved
@@ -56,17 +56,10 @@
 }
 
 task bumpVersionsInReadme(type: Copy, group: "releaser helpers", description: "replaces versions in README") {
-<<<<<<< HEAD
-  def oldVersion = rootProject.findProperty("oldVersion")
-  def currentVersion = rootProject.findProperty("currentVersion")
-  def nextVersion = rootProject.findProperty("nextVersion")
-  def oldSnapshot = currentVersion + "-SNAPSHOT"
-=======
 	def oldVersion = rootProject.findProperty("oldVersion")
 	def currentVersion = rootProject.findProperty("currentVersion")
 	def nextVersion = rootProject.findProperty("nextVersion")
-	def oldSnapshot = currentVersion?.replace("RELEASE", "BUILD-SNAPSHOT")
->>>>>>> 8fda76c0
+	def oldSnapshot = currentVersion + "-SNAPSHOT"
 
 	onlyIf { oldVersion != null && currentVersion != null && nextVersion != null }
 	dependsOn copyReadme
