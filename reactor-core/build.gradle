/*
 * Copyright (c) 2011-2018 Pivotal Software Inc, All Rights Reserved.
 *
 * Licensed under the Apache License, Version 2.0 (the "License");
 * you may not use this file except in compliance with the License.
 * You may obtain a copy of the License at
 *
 *       https://www.apache.org/licenses/LICENSE-2.0
 *
 * Unless required by applicable law or agreed to in writing, software
 * distributed under the License is distributed on an "AS IS" BASIS,
 * WITHOUT WARRANTIES OR CONDITIONS OF ANY KIND, either express or implied.
 * See the License for the specific language governing permissions and
 * limitations under the License.
 */
import me.champeau.gradle.japicmp.JapicmpTask

apply plugin: 'idea' //needed to avoid IDEA seeing the jmh folder as source
<<<<<<< HEAD
apply plugin: 'biz.aQute.bnd.builder'
apply plugin: 'org.unbroken-dome.test-sets'
apply plugin: 'kotlin'

ext {
	bndOptions = [
			"Export-Package": [
					"!*internal*",
					"!reactor.blockhound*",
					"reactor.*"
			].join(","),
			"Import-Package": [
					"!javax.annotation",
					'org.slf4j;resolution:=optional;version="[1.5.4,2)"',
					"kotlin.*;resolution:=optional",
					"reactor.blockhound.*;resolution:=optional",
					"io.micrometer.*;resolution:=optional",
					"*"
			].join(","),
			"Bundle-Name" : "reactor-core",
			"Bundle-SymbolicName" : "io.projectreactor.reactor-core"
=======
apply plugin: 'me.champeau.gradle.jmh'
apply plugin: 'biz.aQute.bnd.builder'
apply plugin: 'kotlin'
apply plugin: 'org.jetbrains.dokka'

ext {
	bndOptions = [
		"Export-Package": [
			"!*internal*",
			"reactor.*"
		].join(","),
		"Import-Package": [
			"!javax.annotation",
			'org.slf4j;resolution:=optional;version="[1.5.4,2)"',
			"kotlin.*;resolution:=optional",
			"io.micrometer.*;resolution:=optional",
			"*"
		].join(","),
		"Bundle-Name" : "reactor-core",
		"Bundle-SymbolicName" : "io.projectreactor.reactor-core"
>>>>>>> d5b9cf35
	]
}

sourceSets {
	noMicrometerTest {
		java.srcDir 'src/test/java'
		resources.srcDir 'src/test/resources'
	}
}

testSets {
  blockHoundTest
}

configurations {
	compileOnly.extendsFrom jsr166backport
	testCompile.extendsFrom jsr166backport
	noMicrometerTestRuntime {
		extendsFrom testRuntime
		exclude group:"io.micrometer", module:"micrometer-core"
	}
}

dependencies {
<<<<<<< HEAD
  // Reactive Streams
  compile "org.reactivestreams:reactive-streams:${reactiveStreamsVersion}"
  testCompile "org.reactivestreams:reactive-streams-tck:${reactiveStreamsVersion}"

  // JSR-305 annotations
  optional "com.google.code.findbugs:jsr305:$jsr305Version"
=======
	// Reactive Streams
	compile "org.reactivestreams:reactive-streams:${reactiveStreamsVersion}"
	testCompile "org.reactivestreams:reactive-streams-tck:${reactiveStreamsVersion}"

	// JSR-305 annotations
	optional "com.google.code.findbugs:jsr305:$jsr305Version"
>>>>>>> d5b9cf35

	//Optional Logging Operator
	optional "org.slf4j:slf4j-api:$slf4jVersion"

	//Optional Metrics
	optional "io.micrometer:micrometer-core:$micrometerVersion"

	optional("org.jetbrains.kotlin:kotlin-stdlib:${kotlinVersion}")

<<<<<<< HEAD
  //Optional BlockHound support
  optional "io.projectreactor.tools:blockhound:$blockhoundVersion"

  //Optional JDK 9 Converter
  jsr166backport "io.projectreactor:jsr166:$jsr166BackportVersion"

  testCompile "junit:junit:$jUnitVersion"
  testCompile "org.junit.jupiter:junit-jupiter-api:${jUnitJupiterVersion}"
  testCompile "org.junit.platform:junit-platform-launcher:1.6.1"
  testCompile "org.junit.jupiter:junit-jupiter-params:${jUnitJupiterVersion}"
  testRuntime "org.junit.jupiter:junit-jupiter-engine:${jUnitJupiterVersion}"
  testRuntime "org.junit.vintage:junit-vintage-engine:${jUnitJupiterVersion}"
=======
	//Optional JDK 9 Converter
	jsr166backport "io.projectreactor:jsr166:$jsr166BackportVersion"

	testCompile "junit:junit:$jUnitVersion"
>>>>>>> d5b9cf35

	testRuntime "ch.qos.logback:logback-classic:$logbackVersion"
	testRuntime "io.micrometer:micrometer-core:$micrometerVersion"
	// Testing
	testCompile(project(":reactor-test")) {
		exclude module: 'reactor-core'
	}

<<<<<<< HEAD
  testCompile "org.assertj:assertj-core:$assertJVersion",
		  "org.testng:testng:$testNgVersion",
		  "org.mockito:mockito-core:$mockitoVersion",
		  "org.openjdk.jol:jol-core:$javaObjectLayoutVersion",
		  "pl.pragmatists:JUnitParams:$jUnitParamsVersion",
		  "org.awaitility:awaitility:$awaitilityVersion",
		  "com.pivovarit:throwing-function:$throwingFunctionVersion",
		  'com.tngtech.archunit:archunit:0.12.0'
=======
	testCompile "org.assertj:assertj-core:$assertJVersion"
	testCompile "org.testng:testng:$testNgVersion"
	testCompile "org.mockito:mockito-core:$mockitoVersion"
	testCompile "org.openjdk.jol:jol-core:$javaObjectLayoutVersion"
	testCompile "pl.pragmatists:JUnitParams:$jUnitParamsVersion"
	testCompile "org.awaitility:awaitility:$awaitilityVersion"
>>>>>>> d5b9cf35

	noMicrometerTestCompile sourceSets.main.output
	noMicrometerTestCompile sourceSets.test.output
	noMicrometerTestCompile configurations.testCompile
}

<<<<<<< HEAD
=======
jmh {
	include = ["reactor.AssemblyTraceBenchmark.*"]
	resultFormat = 'JSON'
}

>>>>>>> d5b9cf35
task downloadBaseline {
	if (project.gradle.startParameter.isOffline()) {
		println "Offline: skipping downloading of baseline and JAPICMP"
	}
	else if ("$compatibleVersion" == "SKIP") {
		println "SKIP: Instructed to skip the baseline comparison"
	}
	else {
		println "Will download and perform baseline comparison with ${compatibleVersion}"
		finalizedBy { doDownloadBaseline }
	}
}

task doDownloadBaseline(type: Download) {
	onlyIfNewer true
	compress true

	src "${repositories.jcenter().url}io/projectreactor/reactor-core/$compatibleVersion/reactor-core-${compatibleVersion}.jar"
	dest "${buildDir}/baselineLibs/reactor-core-${compatibleVersion}.jar"

	finalizedBy { japicmp }
}

task japicmp(type: JapicmpTask) {
	oldClasspath = files("${buildDir}/baselineLibs/reactor-core-${compatibleVersion}.jar")
	newClasspath = files(jar.archivePath)
	onlyBinaryIncompatibleModified = true
	failOnModification = true
	failOnSourceIncompatibility = true
	txtOutputFile = file("${project.buildDir}/reports/japi.txt")
	ignoreMissingClasses = true
	includeSynthetic = true

	//TODO after a release, bump the gradle.properties baseline
	//TODO after a release, remove the reactor-core exclusions below if any
//	classExcludes = []
//	methodExcludes = ["reactor.core.Scannable#operatorName()"]
}

//complements the javadoc.gradle common configuration
javadoc {
<<<<<<< HEAD
  options.addBooleanOption('nodeprecated', true)
  options.overview = "$rootDir/docs/api/overview.html"
  excludes = [
		  // Must be public due to the ServiceLoader's requirements
		  "reactor/core/scheduler/ReactorBlockHoundIntegration.java",
  ]
  doLast {
	// work around https://github.com/gradle/gradle/issues/4046
	copy {
	  from('src/main/java')
	  into "$project.buildDir/docs/javadoc/"
	  include "**/doc-files/**/*"
=======
	options.addBooleanOption('nodeprecated', true)
	options.overview = "$rootDir/docs/api/overview.html"

	doLast {
		// work around https://github.com/gradle/gradle/issues/4046
		copy {
			from('src/main/java')
			into "$project.buildDir/docs/javadoc/"
			include "**/doc-files/**/*"
		}
>>>>>>> d5b9cf35
	}
}

<<<<<<< HEAD
=======
// Need https://github.com/Kotlin/dokka/issues/184 to be fixed to avoid "Can't find node by signature" log spam
dokka {
	dependsOn jar
	group = "documentation"
	description = "Generates Kotlin API documentation."
	moduleName = "reactor-core"
	jdkVersion = 8

	outputFormat = "html"
	outputDirectory = new File(project.buildDir, "docs/kdoc")

	//this is needed so that links to java classes are resolved
	doFirst {
		classpath += project.jar.outputs.files.getFiles()
		classpath += project.sourceSets.main.compileClasspath
	}
	//this is needed so that the kdoc only generates for kotlin classes
	//(default kotlinTasks sourceSet also includes java)
	kotlinTasks {

	}
	processConfigurations = []
	sourceDirs = files("src/main/kotlin")

	externalDocumentationLink {
		url = new URL("https://projectreactor.io/docs/core/release/api/")
	}
	externalDocumentationLink {
		url = new URL("https://www.reactive-streams.org/reactive-streams-1.0.2-javadoc/")
	}
}

task kdocZip(type: Zip, dependsOn: dokka) {
	//ends up similar to javadoc jar: reactor-core-xxxx.RELEASE-kdoc.zip
	archiveClassifier.set('kdoc')
	from("${project.buildDir}/docs/kdoc")
}


>>>>>>> d5b9cf35
task loops(type: Test, group: 'verification') {
	include '**/*Loop.*'
	doFirst {
		println "Additional tests from `loops` ($includes)"
	}
}

task testNG(type: Test, group: 'verification') {
	useTestNG()
	include '**/*Verification.*'
	doFirst {
		println "Additional tests from `testNG` ($includes)"
	}
}

task testNoMicrometer(type: Test, group: 'verification') {
	testClassesDirs = sourceSets.noMicrometerTest.output.classesDirs
	classpath = sourceSets.noMicrometerTest.runtimeClasspath
	include '**/*NoMicrometerTest.*'

	doFirst {
		println "Additional tests without Micrometer ($includes)"
	}
}

blockHoundTest {
	// Creates a JVM per test because the agent can be installed only once
	forkEvery = 1
	maxParallelForks = 1
}

tasks.withType(Test).all {
  useJUnitPlatform()
}

//inherit basic test task + common configuration in root
//always depend on testNoMicrometer, skip testNG on Travis, skip loops when not releasing
//note that this way the tasks can be run individually
check {
<<<<<<< HEAD
  dependsOn testNoMicrometer
  if (!detectedCiServers.contains("TRAVIS")) {
	dependsOn testNG
  }
  if (!version.endsWith('BUILD-SNAPSHOT')) {
	dependsOn loops
  }
=======
	dependsOn testNoMicrometer
	if (!detectedCiServers.contains("TRAVIS")) {
		dependsOn testNG
	}
	if (!version.endsWith('BUILD-SNAPSHOT')) {
		dependsOn loops
	}
>>>>>>> d5b9cf35
}

//TODO all java9 / stubs / java-specific stuff should go in a convention plugin ?
if (!JavaVersion.current().isJava9Compatible()) {
	test {
		jvmArgs = ["-Xbootclasspath/p:" + configurations.jsr166backport.asPath]
	}
}

jar {
<<<<<<< HEAD
  manifest {
	attributes 'Implementation-Title': 'reactor-core',
			'Implementation-Version': version,
			'Automatic-Module-Name': 'reactor.core'
  }
=======
	manifest {
		attributes 'Implementation-Title': 'reactor-core',
			'Implementation-Version': project.version,
			'Automatic-Module-Name': 'reactor.core'
	}
>>>>>>> d5b9cf35
	bnd(bndOptions)
}

jacocoTestReport.dependsOn test
check.dependsOn jacocoTestReport
jar.finalizedBy(downloadBaseline)

if (JavaVersion.current().java9Compatible) {
	sourceSets {
		java8stubs.java.srcDirs = ['src/main/java8stubs']
	}

	tasks.withType(JavaCompile).all {
		sourceCompatibility = targetCompatibility = 8
	}

	tasks.withType(Javadoc).all {
		excludes = ["reactor/core/publisher/Traces.java"]
	}

	dependencies {
		compileOnly sourceSets.java8stubs.output
	}
}
else {
	sourceSets {
		java9stubs.java.srcDirs = ['src/main/java9stubs']
	}

	dependencies {
		compileOnly sourceSets.java9stubs.output
	}
}

//add docs.zip to the publication
publishing.publications.mavenJava.artifact(rootProject.tasks.docsZip)<|MERGE_RESOLUTION|>--- conflicted
+++ resolved
@@ -16,50 +16,27 @@
 import me.champeau.gradle.japicmp.JapicmpTask
 
 apply plugin: 'idea' //needed to avoid IDEA seeing the jmh folder as source
-<<<<<<< HEAD
 apply plugin: 'biz.aQute.bnd.builder'
 apply plugin: 'org.unbroken-dome.test-sets'
 apply plugin: 'kotlin'
-
-ext {
-	bndOptions = [
-			"Export-Package": [
-					"!*internal*",
-					"!reactor.blockhound*",
-					"reactor.*"
-			].join(","),
-			"Import-Package": [
-					"!javax.annotation",
-					'org.slf4j;resolution:=optional;version="[1.5.4,2)"',
-					"kotlin.*;resolution:=optional",
-					"reactor.blockhound.*;resolution:=optional",
-					"io.micrometer.*;resolution:=optional",
-					"*"
-			].join(","),
-			"Bundle-Name" : "reactor-core",
-			"Bundle-SymbolicName" : "io.projectreactor.reactor-core"
-=======
-apply plugin: 'me.champeau.gradle.jmh'
-apply plugin: 'biz.aQute.bnd.builder'
-apply plugin: 'kotlin'
-apply plugin: 'org.jetbrains.dokka'
 
 ext {
 	bndOptions = [
 		"Export-Package": [
 			"!*internal*",
+			"!reactor.blockhound*",
 			"reactor.*"
 		].join(","),
 		"Import-Package": [
 			"!javax.annotation",
 			'org.slf4j;resolution:=optional;version="[1.5.4,2)"',
 			"kotlin.*;resolution:=optional",
+			"reactor.blockhound.*;resolution:=optional",
 			"io.micrometer.*;resolution:=optional",
 			"*"
 		].join(","),
 		"Bundle-Name" : "reactor-core",
 		"Bundle-SymbolicName" : "io.projectreactor.reactor-core"
->>>>>>> d5b9cf35
 	]
 }
 
@@ -71,7 +48,7 @@
 }
 
 testSets {
-  blockHoundTest
+	blockHoundTest
 }
 
 configurations {
@@ -84,21 +61,12 @@
 }
 
 dependencies {
-<<<<<<< HEAD
-  // Reactive Streams
-  compile "org.reactivestreams:reactive-streams:${reactiveStreamsVersion}"
-  testCompile "org.reactivestreams:reactive-streams-tck:${reactiveStreamsVersion}"
-
-  // JSR-305 annotations
-  optional "com.google.code.findbugs:jsr305:$jsr305Version"
-=======
 	// Reactive Streams
 	compile "org.reactivestreams:reactive-streams:${reactiveStreamsVersion}"
 	testCompile "org.reactivestreams:reactive-streams-tck:${reactiveStreamsVersion}"
 
 	// JSR-305 annotations
 	optional "com.google.code.findbugs:jsr305:$jsr305Version"
->>>>>>> d5b9cf35
 
 	//Optional Logging Operator
 	optional "org.slf4j:slf4j-api:$slf4jVersion"
@@ -108,25 +76,18 @@
 
 	optional("org.jetbrains.kotlin:kotlin-stdlib:${kotlinVersion}")
 
-<<<<<<< HEAD
-  //Optional BlockHound support
-  optional "io.projectreactor.tools:blockhound:$blockhoundVersion"
-
-  //Optional JDK 9 Converter
-  jsr166backport "io.projectreactor:jsr166:$jsr166BackportVersion"
-
-  testCompile "junit:junit:$jUnitVersion"
-  testCompile "org.junit.jupiter:junit-jupiter-api:${jUnitJupiterVersion}"
-  testCompile "org.junit.platform:junit-platform-launcher:1.6.1"
-  testCompile "org.junit.jupiter:junit-jupiter-params:${jUnitJupiterVersion}"
-  testRuntime "org.junit.jupiter:junit-jupiter-engine:${jUnitJupiterVersion}"
-  testRuntime "org.junit.vintage:junit-vintage-engine:${jUnitJupiterVersion}"
-=======
+	//Optional BlockHound support
+	optional "io.projectreactor.tools:blockhound:$blockhoundVersion"
+
 	//Optional JDK 9 Converter
 	jsr166backport "io.projectreactor:jsr166:$jsr166BackportVersion"
 
 	testCompile "junit:junit:$jUnitVersion"
->>>>>>> d5b9cf35
+	testCompile "org.junit.jupiter:junit-jupiter-api:${jUnitJupiterVersion}"
+	testCompile "org.junit.platform:junit-platform-launcher:1.6.1"
+	testCompile "org.junit.jupiter:junit-jupiter-params:${jUnitJupiterVersion}"
+	testRuntime "org.junit.jupiter:junit-jupiter-engine:${jUnitJupiterVersion}"
+	testRuntime "org.junit.vintage:junit-vintage-engine:${jUnitJupiterVersion}"
 
 	testRuntime "ch.qos.logback:logback-classic:$logbackVersion"
 	testRuntime "io.micrometer:micrometer-core:$micrometerVersion"
@@ -135,37 +96,20 @@
 		exclude module: 'reactor-core'
 	}
 
-<<<<<<< HEAD
-  testCompile "org.assertj:assertj-core:$assertJVersion",
-		  "org.testng:testng:$testNgVersion",
-		  "org.mockito:mockito-core:$mockitoVersion",
-		  "org.openjdk.jol:jol-core:$javaObjectLayoutVersion",
-		  "pl.pragmatists:JUnitParams:$jUnitParamsVersion",
-		  "org.awaitility:awaitility:$awaitilityVersion",
-		  "com.pivovarit:throwing-function:$throwingFunctionVersion",
-		  'com.tngtech.archunit:archunit:0.12.0'
-=======
 	testCompile "org.assertj:assertj-core:$assertJVersion"
 	testCompile "org.testng:testng:$testNgVersion"
 	testCompile "org.mockito:mockito-core:$mockitoVersion"
 	testCompile "org.openjdk.jol:jol-core:$javaObjectLayoutVersion"
 	testCompile "pl.pragmatists:JUnitParams:$jUnitParamsVersion"
 	testCompile "org.awaitility:awaitility:$awaitilityVersion"
->>>>>>> d5b9cf35
+	testCompile "com.pivovarit:throwing-function:$throwingFunctionVersion"
+	testCompile "com.tngtech.archunit:archunit:0.12.0"
 
 	noMicrometerTestCompile sourceSets.main.output
 	noMicrometerTestCompile sourceSets.test.output
 	noMicrometerTestCompile configurations.testCompile
 }
 
-<<<<<<< HEAD
-=======
-jmh {
-	include = ["reactor.AssemblyTraceBenchmark.*"]
-	resultFormat = 'JSON'
-}
-
->>>>>>> d5b9cf35
 task downloadBaseline {
 	if (project.gradle.startParameter.isOffline()) {
 		println "Offline: skipping downloading of baseline and JAPICMP"
@@ -207,23 +151,12 @@
 
 //complements the javadoc.gradle common configuration
 javadoc {
-<<<<<<< HEAD
-  options.addBooleanOption('nodeprecated', true)
-  options.overview = "$rootDir/docs/api/overview.html"
-  excludes = [
-		  // Must be public due to the ServiceLoader's requirements
-		  "reactor/core/scheduler/ReactorBlockHoundIntegration.java",
-  ]
-  doLast {
-	// work around https://github.com/gradle/gradle/issues/4046
-	copy {
-	  from('src/main/java')
-	  into "$project.buildDir/docs/javadoc/"
-	  include "**/doc-files/**/*"
-=======
 	options.addBooleanOption('nodeprecated', true)
 	options.overview = "$rootDir/docs/api/overview.html"
-
+	excludes = [
+		// Must be public due to the ServiceLoader's requirements
+		"reactor/core/scheduler/ReactorBlockHoundIntegration.java"
+	]
 	doLast {
 		// work around https://github.com/gradle/gradle/issues/4046
 		copy {
@@ -231,52 +164,9 @@
 			into "$project.buildDir/docs/javadoc/"
 			include "**/doc-files/**/*"
 		}
->>>>>>> d5b9cf35
-	}
-}
-
-<<<<<<< HEAD
-=======
-// Need https://github.com/Kotlin/dokka/issues/184 to be fixed to avoid "Can't find node by signature" log spam
-dokka {
-	dependsOn jar
-	group = "documentation"
-	description = "Generates Kotlin API documentation."
-	moduleName = "reactor-core"
-	jdkVersion = 8
-
-	outputFormat = "html"
-	outputDirectory = new File(project.buildDir, "docs/kdoc")
-
-	//this is needed so that links to java classes are resolved
-	doFirst {
-		classpath += project.jar.outputs.files.getFiles()
-		classpath += project.sourceSets.main.compileClasspath
-	}
-	//this is needed so that the kdoc only generates for kotlin classes
-	//(default kotlinTasks sourceSet also includes java)
-	kotlinTasks {
-
-	}
-	processConfigurations = []
-	sourceDirs = files("src/main/kotlin")
-
-	externalDocumentationLink {
-		url = new URL("https://projectreactor.io/docs/core/release/api/")
-	}
-	externalDocumentationLink {
-		url = new URL("https://www.reactive-streams.org/reactive-streams-1.0.2-javadoc/")
-	}
-}
-
-task kdocZip(type: Zip, dependsOn: dokka) {
-	//ends up similar to javadoc jar: reactor-core-xxxx.RELEASE-kdoc.zip
-	archiveClassifier.set('kdoc')
-	from("${project.buildDir}/docs/kdoc")
-}
-
-
->>>>>>> d5b9cf35
+	}
+}
+
 task loops(type: Test, group: 'verification') {
 	include '**/*Loop.*'
 	doFirst {
@@ -316,15 +206,6 @@
 //always depend on testNoMicrometer, skip testNG on Travis, skip loops when not releasing
 //note that this way the tasks can be run individually
 check {
-<<<<<<< HEAD
-  dependsOn testNoMicrometer
-  if (!detectedCiServers.contains("TRAVIS")) {
-	dependsOn testNG
-  }
-  if (!version.endsWith('BUILD-SNAPSHOT')) {
-	dependsOn loops
-  }
-=======
 	dependsOn testNoMicrometer
 	if (!detectedCiServers.contains("TRAVIS")) {
 		dependsOn testNG
@@ -332,7 +213,6 @@
 	if (!version.endsWith('BUILD-SNAPSHOT')) {
 		dependsOn loops
 	}
->>>>>>> d5b9cf35
 }
 
 //TODO all java9 / stubs / java-specific stuff should go in a convention plugin ?
@@ -343,19 +223,11 @@
 }
 
 jar {
-<<<<<<< HEAD
-  manifest {
-	attributes 'Implementation-Title': 'reactor-core',
-			'Implementation-Version': version,
-			'Automatic-Module-Name': 'reactor.core'
-  }
-=======
 	manifest {
 		attributes 'Implementation-Title': 'reactor-core',
 			'Implementation-Version': project.version,
 			'Automatic-Module-Name': 'reactor.core'
 	}
->>>>>>> d5b9cf35
 	bnd(bndOptions)
 }
 
